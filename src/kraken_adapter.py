--- conflicted
+++ resolved
@@ -3,10 +3,6 @@
 """Optional integration with Kraken (ketos) for segmentation and OCR."""
 
 import inspect
-<<<<<<< HEAD
-import json
-=======
->>>>>>> 0f80f5f0
 import logging
 import shutil
 import subprocess
@@ -95,34 +91,6 @@
         raise RuntimeError(_explain_import_error(exc, lib_exc)) from exc
 
 
-<<<<<<< HEAD
-def _segment_via_cli(image_path: Path) -> dict:
-    """Run Kraken's CLI segmenter and return the parsed JSON output."""
-
-    kraken_cmd = shutil.which("kraken")
-    if kraken_cmd is None:
-        raise RuntimeError(
-            "Kraken's Python API is unavailable and the 'kraken' CLI could not be found. "
-            "Install Kraken with 'pip install -U kraken[serve]' to obtain the CLI tools."
-        )
-
-    with tempfile.TemporaryDirectory() as tmpdir:
-        output_json = Path(tmpdir) / "segmentation.json"
-        cmd = [kraken_cmd, "-i", str(image_path), str(output_json), "segment"]
-        Logger.info("Falling back to Kraken CLI segmentation: %s", " ".join(cmd))
-        try:
-            subprocess.run(cmd, check=True)
-        except subprocess.CalledProcessError as exc:  # pragma: no cover - runtime failure only
-            raise RuntimeError(f"Kraken CLI segmentation failed with exit code {exc.returncode}") from exc
-
-        try:
-            return json.loads(output_json.read_text(encoding="utf-8"))
-        except Exception as exc:  # pragma: no cover - best effort parsing
-            raise RuntimeError(f"Failed to parse Kraken CLI segmentation output: {exc}") from exc
-
-
-=======
->>>>>>> 0f80f5f0
 def segment_lines(image_path: Path, out_pagexml: Optional[Path] = None) -> List[List[Tuple[float, float]]]:
     """Run Kraken's baseline segmenter and return a list of baselines.
 
@@ -141,53 +109,6 @@
 
     with Image.open(image_path) as image:
         img = image.convert("L")
-<<<<<<< HEAD
-        segmentation = None
-
-        def _call_segment(function_name: str, extra_kwargs: dict[str, object]) -> Optional[dict]:
-            fn = getattr(segmentation_module, function_name, None)
-            if fn is None or not callable(fn):
-                return None
-
-            kwargs = {}
-            signature = inspect.signature(fn)
-            for key, value in extra_kwargs.items():
-                if key in signature.parameters:
-                    kwargs[key] = value
-
-            try:
-                return fn(img, **kwargs)
-            except TypeError:  # pragma: no cover - signature mismatch, try other APIs
-                return None
-
-        try:
-            segmentation = _call_segment(
-                "segment",
-                {"text_direction": "ltr", "script": "latin", "model": None},
-            )
-
-            if segmentation is None:
-                segmentation = _call_segment("segment_image", {"model": None})
-
-            if segmentation is None:
-                segmentation = _call_segment("baseline_segment", {"text_direction": "ltr", "model": None})
-
-            if segmentation is None:
-                segmenter_cls = getattr(segmentation_module, "Segmenter", None)
-                if segmenter_cls is not None:
-                    try:
-                        segmenter = segmenter_cls()
-                        if hasattr(segmenter, "segment") and callable(segmenter.segment):
-                            segmentation = segmenter.segment(img)
-                        elif callable(segmenter):
-                            segmentation = segmenter(img)
-                    except TypeError:  # pragma: no cover - requires args we don't know
-                        pass
-
-            if segmentation is None:
-                segmentation = _call_segment("extract_baselines", {})
-
-=======
         try:
             if hasattr(segmentation_module, "segment"):
                 segment_fn = getattr(segmentation_module, "segment")
@@ -213,7 +134,6 @@
                 )
         except RuntimeError:
             raise
->>>>>>> 0f80f5f0
         except Exception as exc:  # pragma: no cover - segmentation errors only at runtime
             raise RuntimeError(f"Kraken segmentation failed: {exc}") from exc
 
