--- conflicted
+++ resolved
@@ -11,21 +11,12 @@
 from tkinter import messagebox
 
 from PIL import Image, ImageOps, ImageTk
-<<<<<<< HEAD
-import pytesseract
-from pytesseract import Output
-
-
-TokenOrder = Tuple[int, int, int, int, int]
-LineKey = Tuple[int, int, int]
-=======
 
 
 def _prepare_image(image: Image.Image) -> Image.Image:
     """Return an image with EXIF orientation applied."""
 
     return ImageOps.exif_transpose(image)
->>>>>>> ed759c9c
 
 
 @dataclass
@@ -189,15 +180,11 @@
 
     def _display_item(self, path: Path) -> None:
         try:
-<<<<<<< HEAD
-            image = prepare_image(path)
-=======
             with Image.open(path) as image:
                 image = _prepare_image(image)
                 image = image.convert("RGBA")
                 image.thumbnail(self.MAX_SIZE, Image.LANCZOS)
                 photo = ImageTk.PhotoImage(image)
->>>>>>> ed759c9c
         except Exception as exc:  # pragma: no cover - GUI feedback only
             messagebox.showerror("Error", f"Could not open {path.name}: {exc}")
             self.skip()
@@ -407,13 +394,8 @@
                 break
             counter += 1
 
-<<<<<<< HEAD
-        image = prepare_image(path)
-        try:
-=======
         with Image.open(path) as image:
             image = _prepare_image(image)
->>>>>>> ed759c9c
             if image.mode not in {"RGB", "L"}:
                 image = image.convert("RGB")
             image.save(candidate)
