"""GUI for manually annotating handwriting samples."""
from __future__ import annotations

import csv
import logging
import re
import threading
from collections import deque
from dataclasses import dataclass
from pathlib import Path
from typing import Callable, Dict, Iterable, List, Optional, Sequence, Set, Tuple

import tkinter as tk
from tkinter import messagebox

from PIL import Image, ImageOps, ImageTk
import pytesseract
from pytesseract import Output

try:  # pragma: no cover - package/runtime compatibility
    from .overlay_store import (
        OcrToken,
        Overlay,
        OverlayStore,
    )
except ImportError:  # pragma: no cover - fallback when running as script
    from overlay_store import (  # type: ignore
        OcrToken,
        Overlay,
        OverlayStore,
    )


TokenOrder = Tuple[int, int, int, int, int]
LineKey = Tuple[int, int, int]

CONTROL_MASK = 0x0004
SHIFT_MASK = 0x0001
MIN_DRAW_SIZE = 8
<<<<<<< HEAD
HANDLE_SIZE = 6
=======
>>>>>>> 5a319b32


@dataclass(slots=True)
class AnnotationItem:
    """Represent a single image queued for annotation."""

    path: Path
    label: Optional[str] = None
    status: Optional[str] = None
    saved_path: Optional[Path] = None


@dataclass(slots=True)
class OverlayView:
    overlay_id: int
    rect_id: int
    window_id: int
    entry: tk.Entry
<<<<<<< HEAD
    handles: Dict[str, int] = field(default_factory=dict)
=======
>>>>>>> 5a319b32


@dataclass(slots=True)
class LegacyOverlayItem:
    overlay_id: int
    token: OcrToken
    rect_id: int
    window_id: int
    entry: tk.Entry
    is_manual: bool
    selected: bool


def _prepare_image(image: Image.Image) -> Image.Image:
    """Apply EXIF orientation and return a new image instance."""

    return ImageOps.exif_transpose(image)


def prepare_image(path: Path) -> Image.Image:
    """Open ``path`` and apply EXIF-based orientation for consistent display."""

    with Image.open(path) as src:
        prepared = _prepare_image(src)
        return prepared.copy()


class AnnotationApp:
    """Tkinter-based interface for stepping through a set of images."""

    MAX_SIZE = (900, 700)
    FADE_DELAY_MS = 150
    MIN_ZOOM = 0.5
    MAX_ZOOM = 3.0
    ZOOM_STEP = 1.1

    def __init__(
        self,
        master: tk.Tk,
        items: Iterable[AnnotationItem],
        train_dir: Path,
        log_path: Optional[Path] = None,
        on_sample_saved: Optional[Callable[[Path], None]] = None,
    ) -> None:
        self.master = master
        self.items: List[AnnotationItem] = list(items)
        if not self.items:
            raise ValueError("No images were provided for annotation.")
        self.index = 0
        self.train_dir = Path(train_dir)
        self.train_dir.mkdir(parents=True, exist_ok=True)
        self.log_path = Path(log_path) if log_path is not None else None
        if self.log_path is not None:
            self.log_path.parent.mkdir(parents=True, exist_ok=True)
        self._on_sample_saved = on_sample_saved

        self.store = OverlayStore()
        self._store_unsubscribes = [
            self.store.on_overlays(self._on_store_overlays),
            self.store.on_selection(self._on_store_selection),
            self.store.on_focus(self._on_store_focus),
            self.store.on_status(self._on_store_status),
        ]

        self.current_photo: Optional[ImageTk.PhotoImage] = None
        self.canvas_image_id: Optional[int] = None
        self.display_scale: Tuple[float, float] = (1.0, 1.0)
        self._base_display_image: Optional[Image.Image] = None
        self._base_scale: Tuple[float, float] = (1.0, 1.0)
        self.zoom_factor: float = 1.0

        self.overlay_views: Dict[int, OverlayView] = {}
        self._overlay_positions: Dict[int, Tuple[float, float, float, float]] = {}
        self.overlay_entries: List[tk.Entry] = []
<<<<<<< HEAD
        self.handle_targets: Dict[int, Tuple[int, str]] = {}
=======
>>>>>>> 5a319b32
        self.overlay_items: List[LegacyOverlayItem] = []
        self.rect_to_overlay: Dict[int, LegacyOverlayItem] = {}
        self.selected_rects: Set[int] = set()
        self.current_tokens: List[OcrToken] = []
        self._entry_guard = False

        self._drag_start: Optional[Tuple[float, float]] = None
        self._drag_mode: Optional[str] = None
<<<<<<< HEAD
        self._drag_overlay_id: Optional[int] = None
        self._drag_initial_bbox: Optional[Tuple[float, float, float, float]] = None
        self._drag_offset: Tuple[float, float] = (0.0, 0.0)
        self._resize_anchor: Optional[Tuple[float, float]] = None
        self._resize_corner: Optional[str] = None
        self._drag_has_changed = False
        self._pending_click_id: Optional[int] = None
        self._active_draw_rect: Optional[int] = None
        self._active_temp_rect: Optional[int] = None
=======
        self._pending_click_id: Optional[int] = None
        self._active_draw_rect: Optional[int] = None
>>>>>>> 5a319b32
        self._marquee_rect: Optional[int] = None
        self._marquee_additive = False

        self.filename_var = tk.StringVar()
        self.status_var = tk.StringVar()
        self.mode_var = tk.StringVar(value="select")
        self._user_modified_transcription = False
        self._setting_transcription = False

        self._build_ui()
        self._show_current()

    # ------------------------------------------------------------------
    # UI building
    # ------------------------------------------------------------------
    def _build_ui(self) -> None:
        self.master.title("Standup-OCR Annotation")
        self.master.geometry("1024x840")

        container = tk.Frame(self.master, padx=12, pady=12)
        container.pack(fill="both", expand=True)

        header = tk.Label(container, textvariable=self.filename_var, font=("TkDefaultFont", 14, "bold"))
        header.pack(anchor="w")

        canvas_frame = tk.Frame(container)
        canvas_frame.pack(fill="both", expand=True, pady=12)
        canvas_frame.rowconfigure(0, weight=1)
        canvas_frame.columnconfigure(0, weight=1)

        self.canvas = tk.Canvas(canvas_frame, bd=1, relief="sunken", highlightthickness=0)
        self.canvas.grid(row=0, column=0, sticky="nsew")

        v_scroll = tk.Scrollbar(canvas_frame, orient="vertical", command=self.canvas.yview)
        v_scroll.grid(row=0, column=1, sticky="ns")
        h_scroll = tk.Scrollbar(canvas_frame, orient="horizontal", command=self.canvas.xview)
        h_scroll.grid(row=1, column=0, sticky="ew")

        self.canvas.configure(xscrollcommand=h_scroll.set, yscrollcommand=v_scroll.set)
        self.canvas.bind("<ButtonPress-1>", self._on_canvas_button_press)
        self.canvas.bind("<B1-Motion>", self._on_canvas_drag)
        self.canvas.bind("<ButtonRelease-1>", self._on_canvas_release)
        self.canvas.bind("<MouseWheel>", self._on_canvas_mousewheel)
        self.canvas.bind("<Button-4>", self._on_canvas_mousewheel)  # X11 scroll up
        self.canvas.bind("<Button-5>", self._on_canvas_mousewheel)  # X11 scroll down

        toolbar = tk.Frame(container)
        toolbar.pack(anchor="w", pady=(0, 8))

        select_btn = tk.Radiobutton(toolbar, text="Select", variable=self.mode_var, value="select")
        select_btn.pack(side="left")
        draw_btn = tk.Radiobutton(toolbar, text="Draw", variable=self.mode_var, value="draw")
        draw_btn.pack(side="left", padx=(8, 0))
        zoom_btn = tk.Radiobutton(toolbar, text="Zoom", variable=self.mode_var, value="zoom")
        zoom_btn.pack(side="left", padx=(8, 0))

        delete_btn = tk.Button(toolbar, text="Delete Selected", command=self._delete_selected, state=tk.DISABLED)
        delete_btn.pack(side="left", padx=(16, 0))
        self.delete_button = delete_btn

        entry_frame = tk.Frame(container)
        entry_frame.pack(fill="x", pady=(0, 8))

        tk.Label(entry_frame, text="Transcription:").pack(side="left")
        text_widget = tk.Text(entry_frame, height=4, wrap="word")
        text_widget.pack(side="left", fill="both", expand=True, padx=(8, 0))
        text_widget.bind("<Control-Return>", self._on_confirm)
        text_widget.bind("<Command-Return>", self._on_confirm)
        text_widget.bind("<Key>", self._on_transcription_modified)
        self.entry_widget = text_widget

        buttons = tk.Frame(container)
        buttons.pack(pady=(0, 8))

        back_btn = tk.Button(buttons, text="Back", command=self.back)
        back_btn.pack(side="left", padx=4)
        self.back_button = back_btn
        self.back_button.config(state=tk.DISABLED)

        confirm_btn = tk.Button(buttons, text="Confirm", command=self.confirm, default=tk.ACTIVE)
        confirm_btn.pack(side="left", padx=4)

        skip_btn = tk.Button(buttons, text="Skip", command=self.skip)
        skip_btn.pack(side="left", padx=4)

        unsure_btn = tk.Button(buttons, text="Unsure", command=self.unsure)
        unsure_btn.pack(side="left", padx=4)

        self.status_label = tk.Label(container, textvariable=self.status_var, fg="gray")
        self.status_label.pack(anchor="w")

        self.master.bind("<Escape>", self._on_exit)
        self.master.bind("<Delete>", self._on_delete_selected)
        self.master.bind("<BackSpace>", self._on_delete_selected)
        self.master.bind("<Control-z>", self._on_undo)
        self.master.bind("<Control-Z>", self._on_undo)
        self.master.bind("<Control-y>", self._on_redo)
        self.master.bind("<Control-Y>", self._on_redo)
        self.master.bind("<Control-Shift-Z>", self._on_redo)
        self.master.protocol("WM_DELETE_WINDOW", self._on_exit)

    # ------------------------------------------------------------------
    # Navigation & item display
    # ------------------------------------------------------------------
    def _on_confirm(self, event: Optional[tk.Event]) -> None:
        self.confirm()

    def _on_exit(self, event: Optional[tk.Event] = None) -> None:
        if messagebox.askokcancel("Quit", "Abort annotation and close the window?"):
            self.master.destroy()

    def confirm(self) -> None:
        label = self._get_transcription_text()
        if not label:
            messagebox.showinfo("Missing text", "Enter a transcription or choose Skip/Unsure.")
            return

        item = self.items[self.index]
        try:
            saved_path = self._save_annotation(item.path, label)
        except OSError as exc:
            messagebox.showerror("Save failed", f"Could not save annotation: {exc}")
            return
        item.label = label
        item.status = "confirmed"
        item.saved_path = saved_path
        self._append_log(item.path, label, "confirmed", saved_path)
        self.status_var.set(f"Saved to {saved_path.name}")
        callback = getattr(self, "_on_sample_saved", None)
        if callback is not None and saved_path is not None:
            callback(saved_path)
        self._advance()

    def skip(self) -> None:
        item = self.items[self.index]
        item.label = ""
        item.status = "skipped"
        item.saved_path = None
        self._append_log(item.path, item.label, "skipped", None)
        self.status_var.set("Skipped")
        self._advance()

    def unsure(self) -> None:
        item = self.items[self.index]
        label = self._get_transcription_text()
        item.label = label
        item.status = "unsure"
        item.saved_path = None
        self._append_log(item.path, label, "unsure", None)
        self.status_var.set("Marked as unsure")
        self._advance()

    def back(self) -> None:
        if self.index == 0:
            self.back_button.config(state=tk.DISABLED)
            self.status_var.set("Already at the first item.")
            return
        self.index -= 1
        self._show_current(revisit=True)

    def _advance(self) -> None:
        self.index += 1
        if self.index >= len(self.items):
            messagebox.showinfo("Complete", "All images have been processed.")
            self.master.destroy()
            return
        self._show_current()

    def _show_current(self, *, revisit: bool = False) -> None:
        item = self.items[self.index]
        self.filename_var.set(f"{item.path.name} ({self.index + 1}/{len(self.items)})")
        self._user_modified_transcription = False
        self.back_button.config(state=tk.NORMAL if self.index > 0 else tk.DISABLED)
        self._display_item(item)
        self.entry_widget.focus_set()
        if revisit:
            previous_status = self.status_var.get() or ""
            reminder = "Returned to previous item; previous response has not been re-recorded."
            if reminder not in previous_status:
                message = f"{previous_status} {reminder}".strip()
                self.status_var.set(message)

    def _display_item(self, item: AnnotationItem) -> None:
        path = item.path
        try:
            with Image.open(path) as image:
                image = _prepare_image(image)
                image = image.convert("RGBA")
                image.thumbnail(self.MAX_SIZE, Image.LANCZOS)
                prepared_image = image.copy()
        except Exception as exc:  # pragma: no cover - GUI feedback only
            messagebox.showerror("Error", f"Could not open {path.name}: {exc}")
            self.skip()
            return

        tokens: List[OcrToken] = []
        prefilled = False
        if item.status == "confirmed" and item.label:
            self._set_transcription(item.label)
            if item.saved_path:
                saved_name = Path(item.saved_path).name or str(item.saved_path)
                self.status_var.set(f"Previously saved to {saved_name}")
            else:
                self.status_var.set("Previously confirmed.")
            prefilled = True
        elif item.status == "unsure":
            self._set_transcription(item.label or "")
            self.status_var.set("Previously marked as unsure.")
            prefilled = True
        elif item.status == "skipped":
            self._set_transcription("")
            self.status_var.set("Previously skipped.")
            prefilled = True
        elif item.label:
            self._set_transcription(item.label)
            self.status_var.set("Previously annotated.")
            prefilled = True

        if not prefilled:
            tokens = self._extract_tokens(prepared_image)
            suggestion = self._compose_text_from_tokens(tokens)
            if suggestion:
                self._set_transcription(suggestion)
                self.status_var.set("Pre-filled transcription using OCR result.")
            else:
                self._set_transcription("")
                filename_hint = self._suggest_label(path)
                if filename_hint:
                    self.status_var.set(
                        "OCR produced no suggestion; using filename hint: "
                        f"{filename_hint}"
                    )
                else:
                    self.status_var.set("OCR produced no suggestion; please transcribe manually.")

        self._display_image(prepared_image, tokens)
        prepared_image.close()

    # ------------------------------------------------------------------
    # Canvas rendering & interactions
    # ------------------------------------------------------------------
    def _display_image(self, image: Image.Image, tokens: Sequence[OcrToken]) -> None:
        if not hasattr(self, "overlay_views"):
            self.overlay_views = {}
        if not hasattr(self, "_overlay_positions"):
            self._overlay_positions = {}
        if not hasattr(self, "overlay_entries"):
            self.overlay_entries = []
<<<<<<< HEAD
        if not hasattr(self, "handle_targets"):
            self.handle_targets = {}
=======
>>>>>>> 5a319b32
        if not hasattr(self, "store"):
            self.store = OverlayStore()
            self._store_unsubscribes = [
                self.store.on_overlays(self._on_store_overlays),
                self.store.on_selection(self._on_store_selection),
                self.store.on_focus(self._on_store_focus),
                self.store.on_status(self._on_store_status),
            ]

        base_width, base_height = image.size
        display_image = image.copy().convert("RGBA")
        display_image.thumbnail(self.MAX_SIZE, Image.LANCZOS)
        self._base_display_image = display_image.copy()
        self._base_scale = (
            display_image.width / base_width if base_width else 1.0,
            display_image.height / base_height if base_height else 1.0,
        )
        self.display_scale = self._base_scale
        self.zoom_factor = 1.0

        photo = ImageTk.PhotoImage(display_image)
        self.current_photo = photo

        self.canvas.delete("all")
        self.overlay_views.clear()
        self._overlay_positions.clear()
        self.overlay_entries.clear()

        self.canvas_image_id = self.canvas.create_image(0, 0, image=photo, anchor="nw")
        self.canvas.config(scrollregion=(0, 0, display_image.width, display_image.height))
        if hasattr(self.canvas, "xview_moveto"):
            self.canvas.xview_moveto(0)
        if hasattr(self.canvas, "yview_moveto"):
            self.canvas.yview_moveto(0)

        self.store.set_tokens(tokens)
        self._render_overlays()
        self._update_combined_transcription()

    def _render_overlays(self) -> None:
        overlays = self.store.list_overlays()
        existing_ids = set(self.overlay_views.keys())
        seen_ids: Set[int] = set()
        self.overlay_entries = []
<<<<<<< HEAD
        self.handle_targets.clear()
=======
>>>>>>> 5a319b32

        for overlay in overlays:
            seen_ids.add(overlay.id)
            bbox_display = self._to_display(overlay.bbox_base)
            self._overlay_positions[overlay.id] = bbox_display
            view = self.overlay_views.get(overlay.id)
            if view is None:
                view = self._create_overlay_view(overlay, bbox_display)
                self.overlay_views[overlay.id] = view
            else:
                self._update_overlay_view(view, overlay, bbox_display)
<<<<<<< HEAD
            self._style_overlay_view(view, overlay, bbox_display)
=======
            self._style_overlay_view(view, overlay)
>>>>>>> 5a319b32
            self.overlay_entries.append(view.entry)

        for overlay_id in existing_ids - seen_ids:
            self._remove_overlay_view(overlay_id)

        self._sync_legacy_structures(overlays)
        self._refresh_delete_button()

    def _sync_legacy_structures(self, overlays: Sequence[Overlay]) -> None:
        existing = {item.overlay_id: item for item in getattr(self, "overlay_items", [])}
        legacy_items: List[LegacyOverlayItem] = []
        rect_map: Dict[int, LegacyOverlayItem] = {}
        selected_rects: Set[int] = set()
        tokens: List[OcrToken] = []
        for overlay in overlays:
            view = self.overlay_views.get(overlay.id)
            if view is None:
                continue
            token = OcrToken(
                text=overlay.text,
                bbox=overlay.bbox_base,
                order_key=overlay.order_key,
                line_key=overlay.line_key,
            )
            legacy = existing.get(overlay.id)
            if legacy is None:
                legacy = LegacyOverlayItem(
                    overlay_id=overlay.id,
                    token=token,
                    rect_id=view.rect_id,
                    window_id=view.window_id,
                    entry=view.entry,
                    is_manual=overlay.is_manual,
                    selected=overlay.selected,
                )
            else:
                legacy.token = token
                legacy.rect_id = view.rect_id
                legacy.window_id = view.window_id
                legacy.entry = view.entry
                legacy.is_manual = overlay.is_manual
                legacy.selected = overlay.selected
            legacy_items.append(legacy)
            rect_map[view.rect_id] = legacy
            if overlay.selected:
                selected_rects.add(view.rect_id)
            tokens.append(token)
        self.overlay_items = legacy_items
        self.rect_to_overlay = rect_map
        self.selected_rects = selected_rects
        self.current_tokens = tokens

    def _create_overlay_view(
        self, overlay: Overlay, bbox_display: Tuple[float, float, float, float]
    ) -> OverlayView:
        left, top, right, bottom = bbox_display
        rect_id = self.canvas.create_rectangle(
            left,
            top,
            right,
            bottom,
            outline="#2F80ED",
            width=1,
            tags="overlay",
        )
        entry_width = max(4, int(max(1, abs(right - left)) / 8))
        entry = tk.Entry(self.canvas, width=entry_width)
        entry.insert(0, overlay.text)
        entry._overlay_id = overlay.id  # type: ignore[attr-defined]
        entry.bind("<KeyRelease>", self._on_overlay_entry_changed)
        entry.bind("<FocusIn>", lambda event, oid=overlay.id: self._on_entry_focus(oid))

        desired_top = top - 24
        if desired_top < 0:
            desired_top = top
        window_id = self.canvas.create_window(
            left,
            desired_top,
            anchor="nw",
            window=entry,
            tags="overlay",
        )
        if hasattr(self.canvas, "tag_bind"):
            self.canvas.tag_bind(rect_id, "<Button-1>", lambda event, oid=overlay.id: self._on_rect_click(event, oid))
        return OverlayView(overlay.id, rect_id, window_id, entry)
<<<<<<< HEAD

    def _update_overlay_view(
        self,
        view: OverlayView,
        overlay: Overlay,
        bbox_display: Tuple[float, float, float, float],
    ) -> None:
        left, top, right, bottom = bbox_display
        try:
            self.canvas.coords(view.rect_id, left, top, right, bottom)
            desired_top = top - 24 if top - 24 >= 0 else top
            self.canvas.coords(view.window_id, left, desired_top)
            width = max(4, int(max(1, abs(right - left)) / 8))
            if hasattr(view.entry, "configure"):
                view.entry.configure(width=width)
        except tk.TclError:
            pass

        self._overlay_positions[overlay.id] = bbox_display
        current_text = view.entry.get()
        if current_text != overlay.text:
            self._entry_guard = True
            try:
                view.entry.delete(0, tk.END)
                if overlay.text:
                    view.entry.insert(0, overlay.text)
            finally:
                self._entry_guard = False
        self._update_overlay_handles(view, bbox_display)

    def _style_overlay_view(
=======

    def _update_overlay_view(
>>>>>>> 5a319b32
        self,
        view: OverlayView,
        overlay: Overlay,
        bbox_display: Tuple[float, float, float, float],
    ) -> None:
<<<<<<< HEAD
        outline = "#F2994A" if overlay.selected else "#2F80ED"
        width = 2 if overlay.selected else 1
        try:
            self.canvas.itemconfigure(view.rect_id, outline=outline, width=width)
            state = "normal" if overlay.selected else "hidden"
            self.canvas.itemconfigure(view.window_id, state=state)
        except tk.TclError:
            pass
        if overlay.selected:
            self._show_overlay_handles(view, bbox_display)
        else:
            self._hide_overlay_handles(view)

    def _remove_overlay_view(self, overlay_id: int) -> None:
        view = self.overlay_views.pop(overlay_id, None)
        if view is None:
            return
        self._hide_overlay_handles(view)
        try:
            self.canvas.delete(view.rect_id)
            self.canvas.delete(view.window_id)
        except tk.TclError:
            pass
        try:
            view.entry.destroy()
        except tk.TclError:
            pass
        self._overlay_positions.pop(overlay_id, None)

    def _show_overlay_handles(
        self, view: OverlayView, bbox_display: Tuple[float, float, float, float]
    ) -> None:
        left, top, right, bottom = bbox_display
        radius = HANDLE_SIZE
        positions = {
            "nw": (left, top),
            "ne": (right, top),
            "sw": (left, bottom),
            "se": (right, bottom),
        }
        for corner, (cx, cy) in positions.items():
            coords = (cx - radius, cy - radius, cx + radius, cy + radius)
            handle_id = view.handles.get(corner)
            if handle_id is None:
                try:
                    handle_id = self.canvas.create_rectangle(
                        *coords,
                        outline="white",
                        fill="#F2994A",
                        width=1,
                        tags=("overlay-handle",),
                    )
                except tk.TclError:
                    continue
                view.handles[corner] = handle_id
            else:
                try:
                    self.canvas.coords(handle_id, *coords)
                except tk.TclError:
                    continue
            self.handle_targets[handle_id] = (view.overlay_id, corner)
            try:
                self.canvas.itemconfigure(handle_id, state="normal")
                self.canvas.tag_raise(handle_id)
            except tk.TclError:
                continue

    def _hide_overlay_handles(self, view: OverlayView) -> None:
        for handle_id in list(view.handles.values()):
            try:
                self.canvas.delete(handle_id)
            except tk.TclError:
                pass
            self.handle_targets.pop(handle_id, None)
        view.handles.clear()

    def _update_overlay_handles(
        self, view: OverlayView, bbox_display: Tuple[float, float, float, float]
    ) -> None:
        if not view.handles:
            return
        left, top, right, bottom = bbox_display
        radius = HANDLE_SIZE
        positions = {
            "nw": (left, top),
            "ne": (right, top),
            "sw": (left, bottom),
            "se": (right, bottom),
        }
        for corner, handle_id in list(view.handles.items()):
            coords = positions.get(corner)
            if coords is None:
                continue
            cx, cy = coords
            try:
                self.canvas.coords(handle_id, cx - radius, cy - radius, cx + radius, cy + radius)
                self.canvas.tag_raise(handle_id)
                self.canvas.itemconfigure(handle_id, state="normal")
            except tk.TclError:
                continue
            self.handle_targets[handle_id] = (view.overlay_id, corner)

    def _refresh_delete_button(self) -> None:
        if not hasattr(self, "store") or not hasattr(self, "delete_button"):
            return
        state = tk.NORMAL if self.store.selection else tk.DISABLED
        try:
            self.delete_button.config(state=state)
        except tk.TclError:
            pass

=======
        left, top, right, bottom = bbox_display
        try:
            self.canvas.coords(view.rect_id, left, top, right, bottom)
            desired_top = top - 24 if top - 24 >= 0 else top
            self.canvas.coords(view.window_id, left, desired_top)
            width = max(4, int(max(1, abs(right - left)) / 8))
            if hasattr(view.entry, "configure"):
                view.entry.configure(width=width)
        except tk.TclError:
            pass

        current_text = view.entry.get()
        if current_text != overlay.text:
            self._entry_guard = True
            try:
                view.entry.delete(0, tk.END)
                if overlay.text:
                    view.entry.insert(0, overlay.text)
            finally:
                self._entry_guard = False

    def _style_overlay_view(self, view: OverlayView, overlay: Overlay) -> None:
        outline = "#F2994A" if overlay.selected else "#2F80ED"
        width = 2 if overlay.selected else 1
        try:
            self.canvas.itemconfigure(view.rect_id, outline=outline, width=width)
            state = "normal" if overlay.selected else "hidden"
            self.canvas.itemconfigure(view.window_id, state=state)
        except tk.TclError:
            pass

    def _remove_overlay_view(self, overlay_id: int) -> None:
        view = self.overlay_views.pop(overlay_id, None)
        if view is None:
            return
        try:
            self.canvas.delete(view.rect_id)
            self.canvas.delete(view.window_id)
        except tk.TclError:
            pass
        try:
            view.entry.destroy()
        except tk.TclError:
            pass
        self._overlay_positions.pop(overlay_id, None)

    def _refresh_delete_button(self) -> None:
        if not hasattr(self, "store") or not hasattr(self, "delete_button"):
            return
        state = tk.NORMAL if self.store.selection else tk.DISABLED
        try:
            self.delete_button.config(state=state)
        except tk.TclError:
            pass

>>>>>>> 5a319b32
    def _to_display(self, bbox_base: Tuple[int, int, int, int]) -> Tuple[float, float, float, float]:
        sx, sy = self.display_scale
        left, top, right, bottom = bbox_base
        return (left * sx, top * sy, right * sx, bottom * sy)

    def _to_base(self, bbox_display: Tuple[float, float, float, float]) -> Tuple[int, int, int, int]:
        sx, sy = self.display_scale
        if sx == 0 or sy == 0:
            return tuple(int(value) for value in bbox_display)
        left, top, right, bottom = bbox_display
        return (
            int(round(left / sx)),
            int(round(top / sy)),
            int(round(right / sx)),
            int(round(bottom / sy)),
        )

    def _event_has_ctrl(self, event: tk.Event) -> bool:
        return bool(getattr(event, "state", 0) & CONTROL_MASK)

    def _event_has_shift(self, event: tk.Event) -> bool:
        return bool(getattr(event, "state", 0) & SHIFT_MASK)

    def _canvas_coords(self, x: float, y: float) -> Tuple[float, float]:
        if hasattr(self.canvas, "canvasx"):
            x = self.canvas.canvasx(x)
        if hasattr(self.canvas, "canvasy"):
            y = self.canvas.canvasy(y)
        return float(x), float(y)

    def _find_overlay_at_point(self, x: float, y: float) -> Optional[int]:
        for overlay in reversed(self.store.list_overlays()):
            bbox = self._overlay_positions.get(overlay.id)
            if bbox is None:
                continue
            left, top, right, bottom = bbox
            if left <= x <= right and top <= y <= bottom:
                return overlay.id
        return None

<<<<<<< HEAD
    def _handle_target_at_event(self, event: tk.Event) -> Optional[Tuple[int, str]]:
        find_withtag = getattr(self.canvas, "find_withtag", None)
        if callable(find_withtag):
            current = find_withtag("current")
            if current:
                return self.handle_targets.get(current[0])
        return None

    def _determine_resize_corner(
        self, bbox: Tuple[float, float, float, float], x: float, y: float
    ) -> Optional[str]:
        left, top, right, bottom = bbox
        threshold = float(max(4, HANDLE_SIZE))
        if abs(x - left) <= threshold and abs(y - top) <= threshold:
            return "nw"
        if abs(x - right) <= threshold and abs(y - top) <= threshold:
            return "ne"
        if abs(x - left) <= threshold and abs(y - bottom) <= threshold:
            return "sw"
        if abs(x - right) <= threshold and abs(y - bottom) <= threshold:
            return "se"
        return None

    def _get_display_bounds(self) -> Tuple[float, float]:
        if self.current_photo is None:
            return (0.0, 0.0)
        try:
            width = float(self.current_photo.width())
            height = float(self.current_photo.height())
        except Exception:  # pragma: no cover - Tk specific
            return (0.0, 0.0)
        return (width, height)

    def _begin_overlay_drag(
        self,
        overlay_id: int,
        start: Tuple[float, float],
        *,
        corner: Optional[str] = None,
    ) -> None:
        view = self.overlay_views.get(overlay_id)
        if view is None:
            return
        bbox = self._overlay_positions.get(overlay_id)
        if bbox is None:
            coords = self.canvas.coords(view.rect_id)
            if len(coords) != 4:
                return
            bbox = (coords[0], coords[1], coords[2], coords[3])
        self._drag_overlay_id = overlay_id
        self._drag_initial_bbox = bbox
        self._drag_has_changed = False
        left, top, right, bottom = bbox
        if corner is None:
            corner = self._determine_resize_corner(bbox, start[0], start[1])
        if corner is not None:
            self._drag_mode = "resize"
            self._resize_corner = corner
            if corner == "nw":
                self._resize_anchor = (right, bottom)
            elif corner == "ne":
                self._resize_anchor = (left, bottom)
            elif corner == "sw":
                self._resize_anchor = (right, top)
            else:
                self._resize_anchor = (left, top)
            self._drag_offset = (0.0, 0.0)
        else:
            self._drag_mode = "move"
            self._resize_anchor = None
            self._resize_corner = None
            self._drag_offset = (start[0] - left, start[1] - top)
        self._drag_start = start

    def _drag_overlay(self, x: float, y: float) -> None:
        overlay_id = self._drag_overlay_id
        if overlay_id is None or self._drag_initial_bbox is None:
            return
        view = self.overlay_views.get(overlay_id)
        overlay = self.store.get_overlay(overlay_id)
        if view is None or overlay is None:
            return
        left, top, right, bottom = self._drag_initial_bbox
        max_width, max_height = self._get_display_bounds()
        min_size = float(MIN_DRAW_SIZE)
        if self._drag_mode == "move":
            width = right - left
            height = bottom - top
            new_left = x - self._drag_offset[0]
            new_top = y - self._drag_offset[1]
            if max_width > 0:
                new_left = max(0.0, min(new_left, max_width - width))
            if max_height > 0:
                new_top = max(0.0, min(new_top, max_height - height))
            new_right = new_left + width
            new_bottom = new_top + height
        elif self._drag_mode == "resize":
            if self._resize_anchor is None or self._resize_corner is None:
                return
            anchor_x, anchor_y = self._resize_anchor
            new_left, new_top, new_right, new_bottom = left, top, right, bottom
            if self._resize_corner == "nw":
                new_right = anchor_x
                new_bottom = anchor_y
                new_left = min(x, new_right - min_size)
                new_top = min(y, new_bottom - min_size)
            elif self._resize_corner == "ne":
                new_left = anchor_x
                new_bottom = anchor_y
                new_right = max(x, new_left + min_size)
                new_top = min(y, new_bottom - min_size)
            elif self._resize_corner == "sw":
                new_right = anchor_x
                new_top = anchor_y
                new_left = min(x, new_right - min_size)
                new_bottom = max(y, new_top + min_size)
            else:  # "se"
                new_left = anchor_x
                new_top = anchor_y
                new_right = max(x, new_left + min_size)
                new_bottom = max(y, new_top + min_size)
            if max_width > 0:
                new_left = max(0.0, new_left)
                new_right = min(max_width, new_right)
                if new_right - new_left < min_size:
                    if self._resize_corner in {"nw", "sw"}:
                        new_left = new_right - min_size
                    else:
                        new_right = new_left + min_size
                    new_left = max(0.0, new_left)
                    new_right = min(max_width, new_right)
            if max_height > 0:
                new_top = max(0.0, new_top)
                new_bottom = min(max_height, new_bottom)
                if new_bottom - new_top < min_size:
                    if self._resize_corner in {"nw", "ne"}:
                        new_top = new_bottom - min_size
                    else:
                        new_bottom = new_top + min_size
                    new_top = max(0.0, new_top)
                    new_bottom = min(max_height, new_bottom)
        else:
            return
        bbox_display = (new_left, new_top, new_right, new_bottom)
        self._drag_has_changed = True
        self._overlay_positions[overlay_id] = bbox_display
        self._update_overlay_view(view, overlay, bbox_display)

    def _finalize_overlay_drag(self) -> None:
        overlay_id = self._drag_overlay_id
        if overlay_id is None:
            self._reset_overlay_drag_state()
            return
        view = self.overlay_views.get(overlay_id)
        if view is None:
            self._reset_overlay_drag_state()
            return
        coords = self.canvas.coords(view.rect_id)
        if len(coords) == 4:
            bbox_display = (coords[0], coords[1], coords[2], coords[3])
            base_bbox = self._to_base(bbox_display)
            overlay = self.store.get_overlay(overlay_id)
            if overlay is not None and overlay.bbox_base != base_bbox:
                self.store.update_bbox(overlay_id, base_bbox)
            else:
                self._overlay_positions[overlay_id] = bbox_display
        self._reset_overlay_drag_state()

    def _reset_overlay_drag_state(self) -> None:
        self._drag_overlay_id = None
        self._drag_initial_bbox = None
        self._drag_offset = (0.0, 0.0)
        self._resize_anchor = None
        self._resize_corner = None
        self._drag_has_changed = False
        if self._drag_mode in {"move", "resize"}:
            self._drag_mode = None

=======
>>>>>>> 5a319b32
    def _on_canvas_button_press(self, event: tk.Event) -> None:
        if self.mode_var.get() == "zoom":
            self._drag_mode = "zoom"
            self._drag_start = (event.x, event.y)
            return

        x, y = self._canvas_coords(event.x, event.y)
        self._drag_start = (x, y)
        self._pending_click_id = None
        self._drag_mode = None
<<<<<<< HEAD
        self._marquee_additive = False
        self._reset_overlay_drag_state()
=======
>>>>>>> 5a319b32

        if self.mode_var.get() == "draw":
            self._drag_mode = "draw"
            self._active_draw_rect = self.canvas.create_rectangle(x, y, x, y, outline="#2F80ED", dash=(2, 2))
            self._active_temp_rect = self._active_draw_rect
            return

<<<<<<< HEAD
        additive = self._event_has_ctrl(event) or self._event_has_shift(event)
        handle_target = self._handle_target_at_event(event)
        if handle_target is not None:
            overlay_id, corner = handle_target
            self._pending_click_id = overlay_id
            if overlay_id not in self.store.selection:
                self.store.select_click(overlay_id, additive=False)
            self._begin_overlay_drag(overlay_id, (x, y), corner=corner)
            return

        overlay_id = self._find_overlay_at_point(x, y)
=======
        overlay_id = self._find_overlay_at_point(x, y)
        additive = self._event_has_ctrl(event) or self._event_has_shift(event)
>>>>>>> 5a319b32
        if overlay_id is not None:
            self._pending_click_id = overlay_id
            if not additive:
                self.store.select_click(overlay_id, additive=False)
<<<<<<< HEAD
                self._begin_overlay_drag(overlay_id, (x, y))
            else:
                self.store.select_click(overlay_id, additive=True)
            return

        self._drag_mode = "marquee"
        self._marquee_additive = additive
        if not additive:
            self.store.clear_selection()
        self._marquee_rect = self.canvas.create_rectangle(
            x, y, x, y, outline="#F2994A", dash=(4, 2)
        )

    def _on_canvas_drag(self, event: tk.Event) -> None:
        if self._drag_start is None:
            return
        if self._drag_mode == "zoom":
            return

        x, y = self._canvas_coords(event.x, event.y)

        if self._drag_mode in {"move", "resize"}:
            self._drag_overlay(x, y)
            return

        if self._drag_mode == "draw" and self._active_draw_rect is not None:
            self.canvas.coords(self._active_draw_rect, self._drag_start[0], self._drag_start[1], x, y)
            return

        if self._drag_mode == "marquee" and self._marquee_rect is not None:
            self.canvas.coords(self._marquee_rect, self._drag_start[0], self._drag_start[1], x, y)
            return

    def _on_canvas_release(self, event: tk.Event) -> None:
        if self._drag_mode == "zoom":
            self._drag_start = None
            self._drag_mode = None
            return

        if self._drag_mode == "draw":
            self._finalize_draw()
        elif self._drag_mode in {"move", "resize"}:
            self._finalize_overlay_drag()
        elif self._drag_mode == "marquee":
            self._finalize_marquee()
        elif self._pending_click_id is None:
            if not (self._event_has_ctrl(event) or self._event_has_shift(event)):
                self.store.clear_selection()
        self._cleanup_temporary_items()

    def _cleanup_temporary_items(self) -> None:
        active_rect = getattr(self, "_active_draw_rect", None)
        if active_rect is None:
            active_rect = getattr(self, "_active_temp_rect", None)
        if active_rect is not None:
            try:
                self.canvas.delete(active_rect)
            except tk.TclError:
                pass
            self._active_draw_rect = None
            self._active_temp_rect = None
        if self._marquee_rect is not None:
            try:
                self.canvas.delete(self._marquee_rect)
            except tk.TclError:
                pass
            self._marquee_rect = None
        self._reset_overlay_drag_state()
        self._drag_start = None
        self._drag_mode = None
        self._pending_click_id = None
        self._marquee_additive = False

    def _finalize_draw(self) -> None:
        if self._active_draw_rect is None:
            return
        coords = self.canvas.coords(self._active_draw_rect)
        if len(coords) != 4:
            return
        left, top, right, bottom = coords
        bbox = (min(left, right), min(top, bottom), max(left, right), max(top, bottom))
        if abs(bbox[2] - bbox[0]) < MIN_DRAW_SIZE or abs(bbox[3] - bbox[1]) < MIN_DRAW_SIZE:
=======
            else:
                self.store.select_click(overlay_id, additive=True)
>>>>>>> 5a319b32
            return
        base_bbox = self._to_base(bbox)
        overlay_id = self.store.add_manual(base_bbox)
        self.store.set_status("Added manual overlay")
        self.store.request_focus(overlay_id)

<<<<<<< HEAD
    def _finalize_marquee(self) -> None:
        if self._marquee_rect is None or self._drag_start is None:
            return
        coords = self.canvas.coords(self._marquee_rect)
        if len(coords) != 4:
            return
        left, top, right, bottom = coords
        bbox = (min(left, right), min(top, bottom), max(left, right), max(top, bottom))
        base_bbox = self._to_base(bbox)
        ids = self.store.ids_intersecting(base_bbox)
        self.store.select_set(ids, additive=self._marquee_additive)
        if ids:
            self.store.set_status(f"Selected {len(ids)} overlays")
        elif not self._marquee_additive:
            self.store.set_status(None)
=======
        if additive:
            self._drag_mode = "marquee"
            self._marquee_additive = True
            self._marquee_rect = self.canvas.create_rectangle(x, y, x, y, outline="#F2994A", dash=(4, 2))
        else:
            self.store.clear_selection()

    def _on_canvas_drag(self, event: tk.Event) -> None:
        if self._drag_start is None:
            return
        if self._drag_mode == "zoom":
            return

        x, y = self._canvas_coords(event.x, event.y)

        if self._drag_mode == "draw" and self._active_draw_rect is not None:
            self.canvas.coords(self._active_draw_rect, self._drag_start[0], self._drag_start[1], x, y)
            return

        if self._drag_mode == "marquee" and self._marquee_rect is not None:
            self.canvas.coords(self._marquee_rect, self._drag_start[0], self._drag_start[1], x, y)
            return

    def _on_canvas_release(self, event: tk.Event) -> None:
        if self._drag_mode == "zoom":
            self._drag_start = None
            self._drag_mode = None
            return

        if self._drag_mode == "draw":
            self._finalize_draw()
        elif self._drag_mode == "marquee":
            self._finalize_marquee()
        elif self._pending_click_id is None:
            if not (self._event_has_ctrl(event) or self._event_has_shift(event)):
                self.store.clear_selection()
        self._cleanup_temporary_items()

    def _cleanup_temporary_items(self) -> None:
        active_rect = getattr(self, "_active_draw_rect", None)
        if active_rect is None:
            active_rect = getattr(self, "_active_temp_rect", None)
        if active_rect is not None:
            try:
                self.canvas.delete(active_rect)
            except tk.TclError:
                pass
            self._active_draw_rect = None
            self._active_temp_rect = None
        if self._marquee_rect is not None:
            try:
                self.canvas.delete(self._marquee_rect)
            except tk.TclError:
                pass
            self._marquee_rect = None
        self._drag_start = None
        self._drag_mode = None
        self._pending_click_id = None
        self._marquee_additive = False
>>>>>>> 5a319b32

    def _finalize_draw(self) -> None:
        if self._active_draw_rect is None:
            return
        coords = self.canvas.coords(self._active_draw_rect)
        if len(coords) != 4:
            return
        left, top, right, bottom = coords
        bbox = (min(left, right), min(top, bottom), max(left, right), max(top, bottom))
        if abs(bbox[2] - bbox[0]) < MIN_DRAW_SIZE or abs(bbox[3] - bbox[1]) < MIN_DRAW_SIZE:
            return
        base_bbox = self._to_base(bbox)
        overlay_id = self.store.add_manual(base_bbox)
        self.store.set_status("Added manual overlay")
        self.store.request_focus(overlay_id)

    def _finalize_marquee(self) -> None:
        if self._marquee_rect is None or self._drag_start is None:
            return
        coords = self.canvas.coords(self._marquee_rect)
        if len(coords) != 4:
            return
        left, top, right, bottom = coords
        bbox = (min(left, right), min(top, bottom), max(left, right), max(top, bottom))
        base_bbox = self._to_base(bbox)
        ids = self.store.ids_intersecting(base_bbox)
        if self._marquee_additive:
            ids |= set(self.store.selection)
        if ids:
            self.store.select_set(ids)
            self.store.set_status(f"Selected {len(ids)} overlays")

    def _on_canvas_mousewheel(self, event: tk.Event) -> str:
        if self.mode_var.get() != "zoom":
            return ""
        delta = getattr(event, "delta", 0)
        direction = 0
        if delta > 0:
            direction = 1
        elif delta < 0:
            direction = -1
        else:
            num = getattr(event, "num", 0)
            if num == 4:
                direction = 1
            elif num == 5:
                direction = -1
        if direction == 0:
            return ""
        step = self.ZOOM_STEP if direction > 0 else 1 / self.ZOOM_STEP
        focus = self._canvas_coords(event.x, event.y)
        self._apply_zoom(self.zoom_factor * step, focus=focus)
        return "break"

    def _apply_zoom(
        self,
        target: float,
        *,
        focus: Optional[Tuple[float, float]] = None,
    ) -> None:
        if self._base_display_image is None:
            return
        target = max(self.MIN_ZOOM, min(self.MAX_ZOOM, target))
        if abs(target - self.zoom_factor) < 1e-3:
            return
        old_factor = self.zoom_factor
        base_width, base_height = self._base_display_image.size
        new_width = max(1, int(base_width * target))
        new_height = max(1, int(base_height * target))
        resized = self._base_display_image.resize((new_width, new_height), Image.LANCZOS)
        photo = ImageTk.PhotoImage(resized)
        self.current_photo = photo
        if self.canvas_image_id is None:
            self.canvas_image_id = self.canvas.create_image(0, 0, image=photo, anchor="nw")
        else:
            try:
                self.canvas.itemconfigure(self.canvas_image_id, image=photo)
            except tk.TclError:
                self.canvas_image_id = self.canvas.create_image(0, 0, image=photo, anchor="nw")
        self.canvas.config(scrollregion=(0, 0, new_width, new_height))
        self.zoom_factor = target
        base_scale_x, base_scale_y = self._base_scale
        self.display_scale = (base_scale_x * target, base_scale_y * target)
        self._render_overlays()
        if focus is not None:
            self._adjust_canvas_view(focus, old_factor, target, new_width, new_height)

    def _adjust_canvas_view(
        self,
        focus: Tuple[float, float],
        old_factor: float,
        new_factor: float,
        new_width: int,
        new_height: int,
    ) -> None:
        if old_factor <= 0:
            scale_ratio = new_factor
        else:
            scale_ratio = new_factor / old_factor
        new_focus_x = focus[0] * scale_ratio
        new_focus_y = focus[1] * scale_ratio
        canvas_width = max(1, self.canvas.winfo_width())
        canvas_height = max(1, self.canvas.winfo_height())
        if new_width > canvas_width:
            left = max(0.0, min(new_focus_x - canvas_width / 2, new_width - canvas_width))
            self.canvas.xview_moveto(left / new_width)
        else:
            self.canvas.xview_moveto(0)
        if new_height > canvas_height:
            top = max(0.0, min(new_focus_y - canvas_height / 2, new_height - canvas_height))
            self.canvas.yview_moveto(top / new_height)
        else:
            self.canvas.yview_moveto(0)

    # ------------------------------------------------------------------
    # Overlay entry handling
    # ------------------------------------------------------------------
    def _on_rect_click(self, event: tk.Event, overlay_id: int) -> None:
        additive = self._event_has_ctrl(event) or self._event_has_shift(event)
        self.store.select_click(overlay_id, additive=additive)

    def _on_entry_focus(self, overlay_id: int) -> None:
        if overlay_id not in self.store.selection:
            self.store.select_click(overlay_id, additive=False)
        self.store.request_focus(overlay_id)

    def _on_overlay_entry_changed(self, event: tk.Event) -> None:
        if self._entry_guard:
            return
        entry = event.widget
        overlay_id = getattr(entry, "_overlay_id", None)
        if overlay_id is None:
<<<<<<< HEAD
            return
        text = entry.get().strip()
        self.store.update_text(int(overlay_id), text)
        self._user_modified_transcription = False
        self._update_combined_transcription()

    def _focus_overlay(self, overlay_id: Optional[int]) -> None:
        if overlay_id is None:
            return
=======
            return
        text = entry.get().strip()
        self.store.update_text(int(overlay_id), text)
        self._user_modified_transcription = False
        self._update_combined_transcription()

    def _focus_overlay(self, overlay_id: Optional[int]) -> None:
        if overlay_id is None:
            return
>>>>>>> 5a319b32
        view = self.overlay_views.get(overlay_id)
        if view is None:
            return
        try:
            view.entry.focus_set()
        except tk.TclError:
            pass

    # ------------------------------------------------------------------
    # Store event handlers
    # ------------------------------------------------------------------
    def _on_store_overlays(self, _value: object) -> None:
        self._render_overlays()
        self._update_combined_transcription()

    def _on_store_selection(self, selection: Tuple[int, ...]) -> None:
        if len(selection) == 1:
            self.store.request_focus(selection[0])
            self.store.set_status("Focused overlay selected")
        elif not selection:
            self.store.set_status(None)
        else:
            self.store.set_status(f"{len(selection)} overlays selected")
        self._refresh_delete_button()

    def _on_store_focus(self, overlay_id: Optional[int]) -> None:
        self._focus_overlay(overlay_id)

    def _on_store_status(self, message: Optional[str]) -> None:
        if hasattr(self, "status_var"):
            self.status_var.set(message or "")

    # ------------------------------------------------------------------
    # Undo / redo / deletion
    # ------------------------------------------------------------------
    def _delete_selected(self) -> None:
        selection = list(self.store.selection)
        if not selection:
            return
        self.store.remove_by_ids(selection)
        self.store.set_status("Deleted selected overlays")

    def _on_delete_selected(self, event: Optional[tk.Event]) -> str:
        self._delete_selected()
        return "break"
<<<<<<< HEAD

    def _on_undo(self, event: Optional[tk.Event]) -> str:
        if self.store.undo():
            return "break"
        return ""

    def _on_overlay_modified(self, _event: Optional[tk.Event]) -> None:
        if hasattr(self, "store"):
            for legacy in getattr(self, "overlay_items", []):
                text = legacy.entry.get().strip()
                overlay = self.store.get_overlay(legacy.overlay_id)
                if overlay is None or overlay.text.strip() == text:
                    continue
                self.store.update_text(legacy.overlay_id, text)
        self._user_modified_transcription = False
        self._update_combined_transcription()

    def _on_redo(self, event: Optional[tk.Event]) -> str:
        if self.store.redo():
            return "break"
        return ""

=======

    def _on_undo(self, event: Optional[tk.Event]) -> str:
        if self.store.undo():
            return "break"
        return ""

    def _on_overlay_modified(self, _event: Optional[tk.Event]) -> None:
        if hasattr(self, "store"):
            for legacy in getattr(self, "overlay_items", []):
                text = legacy.entry.get().strip()
                overlay = self.store.get_overlay(legacy.overlay_id)
                if overlay is None or overlay.text.strip() == text:
                    continue
                self.store.update_text(legacy.overlay_id, text)
        self._user_modified_transcription = False
        self._update_combined_transcription()

    def _on_redo(self, event: Optional[tk.Event]) -> str:
        if self.store.redo():
            return "break"
        return ""

>>>>>>> 5a319b32
    # ------------------------------------------------------------------
    # Transcription synchronisation
    # ------------------------------------------------------------------
    def _on_transcription_modified(self, event: tk.Event | None) -> None:
        if not self._setting_transcription:
            self._user_modified_transcription = True
            self._apply_transcription_to_overlays()

    def _apply_transcription_to_overlays(self) -> None:
        if self._setting_transcription:
            return
        text = self.entry_widget.get("1.0", tk.END)
        tokens = re.findall(r"\S+", text)
        if not hasattr(self, "store"):
            for index, entry in enumerate(getattr(self, "overlay_entries", [])):
                value = tokens[index] if index < len(tokens) else ""
                try:
                    entry.delete(0, tk.END)
                except Exception:  # pragma: no cover - test doubles
                    entry.delete(0)
                if value:
                    entry.insert(0, value)
            self._user_modified_transcription = False
<<<<<<< HEAD
            return

        overlays = self.store.list_overlays()
        for index, overlay in enumerate(overlays):
            value = tokens[index] if index < len(tokens) else ""
            value = value.strip()
            if overlay.text.strip() == value:
                continue
            self.store.update_text(overlay.id, value)
        self._user_modified_transcription = False
        self._update_combined_transcription()

    def _update_combined_transcription(self) -> None:
        if self._user_modified_transcription:
            return
=======
            return

        overlays = self.store.list_overlays()
        for index, overlay in enumerate(overlays):
            value = tokens[index] if index < len(tokens) else ""
            value = value.strip()
            if overlay.text.strip() == value:
                continue
            self.store.update_text(overlay.id, value)
        self._user_modified_transcription = False
        self._update_combined_transcription()

    def _update_combined_transcription(self) -> None:
        if self._user_modified_transcription:
            return
>>>>>>> 5a319b32
        text = self.store.compose_text()
        self._set_transcription(text)

    def _set_transcription(self, value: str) -> None:
        self._setting_transcription = True
        self.entry_widget.delete("1.0", tk.END)
        if value:
            self.entry_widget.insert("1.0", value)
        self._setting_transcription = False
        self._user_modified_transcription = False

    def _get_transcription_text(self) -> str:
        return self.entry_widget.get("1.0", tk.END).strip()

    # ------------------------------------------------------------------
    # OCR helpers
    # ------------------------------------------------------------------
    def _extract_tokens(self, image: Image.Image) -> List[OcrToken]:
        ocr_image: Optional[Image.Image] = None
        try:
            ocr_image = image.copy()
            if ocr_image.mode not in {"RGB", "L"}:
                converted = ocr_image.convert("RGB")
                ocr_image.close()
                ocr_image = converted
            data = pytesseract.image_to_data(
                ocr_image,
                config="--psm 6",
                output_type=Output.DICT,
            )
        except pytesseract.TesseractNotFoundError as exc:
            logging.warning("Tesseract not found: %s", exc)
            return []
        except pytesseract.TesseractError as exc:
            logging.warning("Tesseract error: %s", exc)
            return []
        finally:
            if ocr_image is not None:
                ocr_image.close()

        if not data or "text" not in data:
            return []

        tokens: List[OcrToken] = []
        length = len(data.get("text", []))
        for index in range(length):
            text = (data["text"][index] or "").strip()
            if not text:
                continue
            try:
                left = int(data.get("left", [0])[index])
                top = int(data.get("top", [0])[index])
                width = int(data.get("width", [0])[index])
                height = int(data.get("height", [0])[index])
                page = int(data.get("page_num", [1])[index])
                block = int(data.get("block_num", [0])[index])
                paragraph = int(data.get("par_num", [0])[index])
                line = int(data.get("line_num", [0])[index])
                word = int(data.get("word_num", [index + 1])[index]) or (index + 1)
            except (TypeError, ValueError):
                continue

            bbox = (left, top, left + width, top + height)
            order_key: TokenOrder = (page, block, paragraph, line, word)
            line_key: LineKey = (page, block, line)
            tokens.append(OcrToken(text=text, bbox=bbox, order_key=order_key, line_key=line_key))

        tokens.sort(key=lambda token: token.order_key)
        return tokens

    def _compose_text_from_tokens(self, tokens: Sequence[OcrToken]) -> str:
        if not tokens:
            return ""

        lines: Dict[LineKey, List[Tuple[int, str]]] = {}
        for token in tokens:
            lines.setdefault(token.line_key, []).append((token.order_key[-1], token.text))

        composed: List[str] = []
        for line_key in sorted(lines.keys()):
            words = [word for _, word in sorted(lines[line_key], key=lambda item: item[0])]
            composed.append(" ".join(words))
        return "\n".join(composed)

    # ------------------------------------------------------------------
    # Persistence helpers
    # ------------------------------------------------------------------
    def _save_annotation(self, image_path: Path, label: str) -> Path:
        slug = self._slugify(label)
        output_path = self.train_dir / f"{image_path.stem}-{slug}.png"
        with Image.open(image_path) as image:
            image = _prepare_image(image)
            image.save(output_path)
        return output_path

    def _append_log(
        self,
        path: Path,
        label: str,
        status: str,
        saved_path: Optional[Path],
    ) -> None:
        if self.log_path is None:
            return
        is_new = not self.log_path.exists()
        with self.log_path.open("a", newline="", encoding="utf8") as handle:
            writer = csv.writer(handle)
            if is_new:
                writer.writerow(["filename", "label", "status", "saved_path"])
            writer.writerow([path.name, label, status, saved_path.name if saved_path else ""])

    def _suggest_label(self, path: Path) -> str:
        cleaned = [c if c.isalnum() else " " for c in path.stem]
        text = re.sub(r"\s+", " ", "".join(cleaned)).strip()
        return text

    def _slugify(self, value: str) -> str:
        cleaned = [c if c.isalnum() else "-" for c in value.strip().lower()]
        slug = "".join(cleaned)
        slug = re.sub("-+", "-", slug).strip("-")
        if len(slug) > 60:
            slug = slug[:60].rstrip("-")
        return slug or "sample"


def _train_model(*args, **kwargs):  # pragma: no cover - deferred import
    if __package__:
        from .training import train_model as _impl
    else:  # pragma: no cover - fallback for test imports
        from training import train_model as _impl
    return _impl(*args, **kwargs)


@dataclass(slots=True)
class AnnotationAutoTrainConfig:
    auto_train: int
    output_model: str
    model_dir: Path
    base_lang: str
    max_iterations: int
    tessdata_dir: Optional[Path] = None


class AnnotationTrainer:
    """Schedule background training runs as annotations are confirmed."""

    def __init__(
        self,
        master: tk.Misc,
        *,
        train_dir: Path,
        config: AnnotationAutoTrainConfig,
    ) -> None:
        if config.auto_train <= 0:
            raise ValueError("auto_train must be a positive integer")
        self.master = master
        self.train_dir = Path(train_dir)
        self.config = config
        self._pending: deque[Path] = deque()
        self._seen_samples: List[Path] = []
        self._running = False

    @property
    def seen_samples(self) -> List[Path]:
        return list(self._seen_samples)

    def __call__(self, sample_path: Path) -> None:
        path = Path(sample_path)
        self._pending.append(path)
        self._seen_samples.append(path)
        self.master.after(0, self._maybe_train)

    def _maybe_train(self) -> None:
        if self._running:
            return
        if len(self._pending) < self.config.auto_train:
            return

        batch = [self._pending.popleft() for _ in range(self.config.auto_train)]
        self._running = True

        def worker() -> None:
            try:
                logging.info(
                    "Auto-training triggered by %d new annotations.",
                    len(batch),
                )
                model_path = _train_model(
                    self.train_dir,
                    self.config.output_model,
                    model_dir=self.config.model_dir,
                    tessdata_dir=self.config.tessdata_dir,
                    base_lang=self.config.base_lang,
                    max_iterations=self.config.max_iterations,
                )
                logging.info("Updated model saved to %s", model_path)
            except Exception:  # pragma: no cover - logging side effects
                logging.exception("Auto-training failed.")
            finally:
                self._running = False
                self.master.after(0, self._maybe_train)

        thread = threading.Thread(target=worker, daemon=True)
        thread.start()


def annotate_images(
    sources: Iterable[Path],
    train_dir: Path,
    *,
    log_path: Optional[Path] = None,
    auto_train_config: Optional[AnnotationAutoTrainConfig] = None,
) -> None:
    """Launch the annotation UI for the provided image paths."""

    items = [AnnotationItem(Path(path)) for path in sources]
    if not items:
        raise ValueError("No images found to annotate.")

    try:
        root = tk.Tk()
    except tk.TclError as exc:  # pragma: no cover - depends on environment
        raise RuntimeError(
            "Tkinter could not be initialised. Ensure a display is available or "
            "use a system package such as python3-tk."
        ) from exc

    callback = None
    if auto_train_config is not None:
        callback = AnnotationTrainer(
            root,
            train_dir=train_dir,
            config=auto_train_config,
        )

    app = AnnotationApp(root, items, train_dir, log_path, on_sample_saved=callback)
    root.mainloop()<|MERGE_RESOLUTION|>--- conflicted
+++ resolved
@@ -37,10 +37,6 @@
 CONTROL_MASK = 0x0004
 SHIFT_MASK = 0x0001
 MIN_DRAW_SIZE = 8
-<<<<<<< HEAD
-HANDLE_SIZE = 6
-=======
->>>>>>> 5a319b32
 
 
 @dataclass(slots=True)
@@ -59,10 +55,6 @@
     rect_id: int
     window_id: int
     entry: tk.Entry
-<<<<<<< HEAD
-    handles: Dict[str, int] = field(default_factory=dict)
-=======
->>>>>>> 5a319b32
 
 
 @dataclass(slots=True)
@@ -137,10 +129,6 @@
         self.overlay_views: Dict[int, OverlayView] = {}
         self._overlay_positions: Dict[int, Tuple[float, float, float, float]] = {}
         self.overlay_entries: List[tk.Entry] = []
-<<<<<<< HEAD
-        self.handle_targets: Dict[int, Tuple[int, str]] = {}
-=======
->>>>>>> 5a319b32
         self.overlay_items: List[LegacyOverlayItem] = []
         self.rect_to_overlay: Dict[int, LegacyOverlayItem] = {}
         self.selected_rects: Set[int] = set()
@@ -149,20 +137,8 @@
 
         self._drag_start: Optional[Tuple[float, float]] = None
         self._drag_mode: Optional[str] = None
-<<<<<<< HEAD
-        self._drag_overlay_id: Optional[int] = None
-        self._drag_initial_bbox: Optional[Tuple[float, float, float, float]] = None
-        self._drag_offset: Tuple[float, float] = (0.0, 0.0)
-        self._resize_anchor: Optional[Tuple[float, float]] = None
-        self._resize_corner: Optional[str] = None
-        self._drag_has_changed = False
         self._pending_click_id: Optional[int] = None
         self._active_draw_rect: Optional[int] = None
-        self._active_temp_rect: Optional[int] = None
-=======
-        self._pending_click_id: Optional[int] = None
-        self._active_draw_rect: Optional[int] = None
->>>>>>> 5a319b32
         self._marquee_rect: Optional[int] = None
         self._marquee_additive = False
 
@@ -411,11 +387,6 @@
             self._overlay_positions = {}
         if not hasattr(self, "overlay_entries"):
             self.overlay_entries = []
-<<<<<<< HEAD
-        if not hasattr(self, "handle_targets"):
-            self.handle_targets = {}
-=======
->>>>>>> 5a319b32
         if not hasattr(self, "store"):
             self.store = OverlayStore()
             self._store_unsubscribes = [
@@ -460,10 +431,6 @@
         existing_ids = set(self.overlay_views.keys())
         seen_ids: Set[int] = set()
         self.overlay_entries = []
-<<<<<<< HEAD
-        self.handle_targets.clear()
-=======
->>>>>>> 5a319b32
 
         for overlay in overlays:
             seen_ids.add(overlay.id)
@@ -475,11 +442,7 @@
                 self.overlay_views[overlay.id] = view
             else:
                 self._update_overlay_view(view, overlay, bbox_display)
-<<<<<<< HEAD
-            self._style_overlay_view(view, overlay, bbox_display)
-=======
             self._style_overlay_view(view, overlay)
->>>>>>> 5a319b32
             self.overlay_entries.append(view.entry)
 
         for overlay_id in existing_ids - seen_ids:
@@ -565,7 +528,6 @@
         if hasattr(self.canvas, "tag_bind"):
             self.canvas.tag_bind(rect_id, "<Button-1>", lambda event, oid=overlay.id: self._on_rect_click(event, oid))
         return OverlayView(overlay.id, rect_id, window_id, entry)
-<<<<<<< HEAD
 
     def _update_overlay_view(
         self,
@@ -584,7 +546,6 @@
         except tk.TclError:
             pass
 
-        self._overlay_positions[overlay.id] = bbox_display
         current_text = view.entry.get()
         if current_text != overlay.text:
             self._entry_guard = True
@@ -594,19 +555,8 @@
                     view.entry.insert(0, overlay.text)
             finally:
                 self._entry_guard = False
-        self._update_overlay_handles(view, bbox_display)
-
-    def _style_overlay_view(
-=======
-
-    def _update_overlay_view(
->>>>>>> 5a319b32
-        self,
-        view: OverlayView,
-        overlay: Overlay,
-        bbox_display: Tuple[float, float, float, float],
-    ) -> None:
-<<<<<<< HEAD
+
+    def _style_overlay_view(self, view: OverlayView, overlay: Overlay) -> None:
         outline = "#F2994A" if overlay.selected else "#2F80ED"
         width = 2 if overlay.selected else 1
         try:
@@ -615,16 +565,11 @@
             self.canvas.itemconfigure(view.window_id, state=state)
         except tk.TclError:
             pass
-        if overlay.selected:
-            self._show_overlay_handles(view, bbox_display)
-        else:
-            self._hide_overlay_handles(view)
 
     def _remove_overlay_view(self, overlay_id: int) -> None:
         view = self.overlay_views.pop(overlay_id, None)
         if view is None:
             return
-        self._hide_overlay_handles(view)
         try:
             self.canvas.delete(view.rect_id)
             self.canvas.delete(view.window_id)
@@ -636,79 +581,6 @@
             pass
         self._overlay_positions.pop(overlay_id, None)
 
-    def _show_overlay_handles(
-        self, view: OverlayView, bbox_display: Tuple[float, float, float, float]
-    ) -> None:
-        left, top, right, bottom = bbox_display
-        radius = HANDLE_SIZE
-        positions = {
-            "nw": (left, top),
-            "ne": (right, top),
-            "sw": (left, bottom),
-            "se": (right, bottom),
-        }
-        for corner, (cx, cy) in positions.items():
-            coords = (cx - radius, cy - radius, cx + radius, cy + radius)
-            handle_id = view.handles.get(corner)
-            if handle_id is None:
-                try:
-                    handle_id = self.canvas.create_rectangle(
-                        *coords,
-                        outline="white",
-                        fill="#F2994A",
-                        width=1,
-                        tags=("overlay-handle",),
-                    )
-                except tk.TclError:
-                    continue
-                view.handles[corner] = handle_id
-            else:
-                try:
-                    self.canvas.coords(handle_id, *coords)
-                except tk.TclError:
-                    continue
-            self.handle_targets[handle_id] = (view.overlay_id, corner)
-            try:
-                self.canvas.itemconfigure(handle_id, state="normal")
-                self.canvas.tag_raise(handle_id)
-            except tk.TclError:
-                continue
-
-    def _hide_overlay_handles(self, view: OverlayView) -> None:
-        for handle_id in list(view.handles.values()):
-            try:
-                self.canvas.delete(handle_id)
-            except tk.TclError:
-                pass
-            self.handle_targets.pop(handle_id, None)
-        view.handles.clear()
-
-    def _update_overlay_handles(
-        self, view: OverlayView, bbox_display: Tuple[float, float, float, float]
-    ) -> None:
-        if not view.handles:
-            return
-        left, top, right, bottom = bbox_display
-        radius = HANDLE_SIZE
-        positions = {
-            "nw": (left, top),
-            "ne": (right, top),
-            "sw": (left, bottom),
-            "se": (right, bottom),
-        }
-        for corner, handle_id in list(view.handles.items()):
-            coords = positions.get(corner)
-            if coords is None:
-                continue
-            cx, cy = coords
-            try:
-                self.canvas.coords(handle_id, cx - radius, cy - radius, cx + radius, cy + radius)
-                self.canvas.tag_raise(handle_id)
-                self.canvas.itemconfigure(handle_id, state="normal")
-            except tk.TclError:
-                continue
-            self.handle_targets[handle_id] = (view.overlay_id, corner)
-
     def _refresh_delete_button(self) -> None:
         if not hasattr(self, "store") or not hasattr(self, "delete_button"):
             return
@@ -718,63 +590,6 @@
         except tk.TclError:
             pass
 
-=======
-        left, top, right, bottom = bbox_display
-        try:
-            self.canvas.coords(view.rect_id, left, top, right, bottom)
-            desired_top = top - 24 if top - 24 >= 0 else top
-            self.canvas.coords(view.window_id, left, desired_top)
-            width = max(4, int(max(1, abs(right - left)) / 8))
-            if hasattr(view.entry, "configure"):
-                view.entry.configure(width=width)
-        except tk.TclError:
-            pass
-
-        current_text = view.entry.get()
-        if current_text != overlay.text:
-            self._entry_guard = True
-            try:
-                view.entry.delete(0, tk.END)
-                if overlay.text:
-                    view.entry.insert(0, overlay.text)
-            finally:
-                self._entry_guard = False
-
-    def _style_overlay_view(self, view: OverlayView, overlay: Overlay) -> None:
-        outline = "#F2994A" if overlay.selected else "#2F80ED"
-        width = 2 if overlay.selected else 1
-        try:
-            self.canvas.itemconfigure(view.rect_id, outline=outline, width=width)
-            state = "normal" if overlay.selected else "hidden"
-            self.canvas.itemconfigure(view.window_id, state=state)
-        except tk.TclError:
-            pass
-
-    def _remove_overlay_view(self, overlay_id: int) -> None:
-        view = self.overlay_views.pop(overlay_id, None)
-        if view is None:
-            return
-        try:
-            self.canvas.delete(view.rect_id)
-            self.canvas.delete(view.window_id)
-        except tk.TclError:
-            pass
-        try:
-            view.entry.destroy()
-        except tk.TclError:
-            pass
-        self._overlay_positions.pop(overlay_id, None)
-
-    def _refresh_delete_button(self) -> None:
-        if not hasattr(self, "store") or not hasattr(self, "delete_button"):
-            return
-        state = tk.NORMAL if self.store.selection else tk.DISABLED
-        try:
-            self.delete_button.config(state=state)
-        except tk.TclError:
-            pass
-
->>>>>>> 5a319b32
     def _to_display(self, bbox_base: Tuple[int, int, int, int]) -> Tuple[float, float, float, float]:
         sx, sy = self.display_scale
         left, top, right, bottom = bbox_base
@@ -815,187 +630,6 @@
                 return overlay.id
         return None
 
-<<<<<<< HEAD
-    def _handle_target_at_event(self, event: tk.Event) -> Optional[Tuple[int, str]]:
-        find_withtag = getattr(self.canvas, "find_withtag", None)
-        if callable(find_withtag):
-            current = find_withtag("current")
-            if current:
-                return self.handle_targets.get(current[0])
-        return None
-
-    def _determine_resize_corner(
-        self, bbox: Tuple[float, float, float, float], x: float, y: float
-    ) -> Optional[str]:
-        left, top, right, bottom = bbox
-        threshold = float(max(4, HANDLE_SIZE))
-        if abs(x - left) <= threshold and abs(y - top) <= threshold:
-            return "nw"
-        if abs(x - right) <= threshold and abs(y - top) <= threshold:
-            return "ne"
-        if abs(x - left) <= threshold and abs(y - bottom) <= threshold:
-            return "sw"
-        if abs(x - right) <= threshold and abs(y - bottom) <= threshold:
-            return "se"
-        return None
-
-    def _get_display_bounds(self) -> Tuple[float, float]:
-        if self.current_photo is None:
-            return (0.0, 0.0)
-        try:
-            width = float(self.current_photo.width())
-            height = float(self.current_photo.height())
-        except Exception:  # pragma: no cover - Tk specific
-            return (0.0, 0.0)
-        return (width, height)
-
-    def _begin_overlay_drag(
-        self,
-        overlay_id: int,
-        start: Tuple[float, float],
-        *,
-        corner: Optional[str] = None,
-    ) -> None:
-        view = self.overlay_views.get(overlay_id)
-        if view is None:
-            return
-        bbox = self._overlay_positions.get(overlay_id)
-        if bbox is None:
-            coords = self.canvas.coords(view.rect_id)
-            if len(coords) != 4:
-                return
-            bbox = (coords[0], coords[1], coords[2], coords[3])
-        self._drag_overlay_id = overlay_id
-        self._drag_initial_bbox = bbox
-        self._drag_has_changed = False
-        left, top, right, bottom = bbox
-        if corner is None:
-            corner = self._determine_resize_corner(bbox, start[0], start[1])
-        if corner is not None:
-            self._drag_mode = "resize"
-            self._resize_corner = corner
-            if corner == "nw":
-                self._resize_anchor = (right, bottom)
-            elif corner == "ne":
-                self._resize_anchor = (left, bottom)
-            elif corner == "sw":
-                self._resize_anchor = (right, top)
-            else:
-                self._resize_anchor = (left, top)
-            self._drag_offset = (0.0, 0.0)
-        else:
-            self._drag_mode = "move"
-            self._resize_anchor = None
-            self._resize_corner = None
-            self._drag_offset = (start[0] - left, start[1] - top)
-        self._drag_start = start
-
-    def _drag_overlay(self, x: float, y: float) -> None:
-        overlay_id = self._drag_overlay_id
-        if overlay_id is None or self._drag_initial_bbox is None:
-            return
-        view = self.overlay_views.get(overlay_id)
-        overlay = self.store.get_overlay(overlay_id)
-        if view is None or overlay is None:
-            return
-        left, top, right, bottom = self._drag_initial_bbox
-        max_width, max_height = self._get_display_bounds()
-        min_size = float(MIN_DRAW_SIZE)
-        if self._drag_mode == "move":
-            width = right - left
-            height = bottom - top
-            new_left = x - self._drag_offset[0]
-            new_top = y - self._drag_offset[1]
-            if max_width > 0:
-                new_left = max(0.0, min(new_left, max_width - width))
-            if max_height > 0:
-                new_top = max(0.0, min(new_top, max_height - height))
-            new_right = new_left + width
-            new_bottom = new_top + height
-        elif self._drag_mode == "resize":
-            if self._resize_anchor is None or self._resize_corner is None:
-                return
-            anchor_x, anchor_y = self._resize_anchor
-            new_left, new_top, new_right, new_bottom = left, top, right, bottom
-            if self._resize_corner == "nw":
-                new_right = anchor_x
-                new_bottom = anchor_y
-                new_left = min(x, new_right - min_size)
-                new_top = min(y, new_bottom - min_size)
-            elif self._resize_corner == "ne":
-                new_left = anchor_x
-                new_bottom = anchor_y
-                new_right = max(x, new_left + min_size)
-                new_top = min(y, new_bottom - min_size)
-            elif self._resize_corner == "sw":
-                new_right = anchor_x
-                new_top = anchor_y
-                new_left = min(x, new_right - min_size)
-                new_bottom = max(y, new_top + min_size)
-            else:  # "se"
-                new_left = anchor_x
-                new_top = anchor_y
-                new_right = max(x, new_left + min_size)
-                new_bottom = max(y, new_top + min_size)
-            if max_width > 0:
-                new_left = max(0.0, new_left)
-                new_right = min(max_width, new_right)
-                if new_right - new_left < min_size:
-                    if self._resize_corner in {"nw", "sw"}:
-                        new_left = new_right - min_size
-                    else:
-                        new_right = new_left + min_size
-                    new_left = max(0.0, new_left)
-                    new_right = min(max_width, new_right)
-            if max_height > 0:
-                new_top = max(0.0, new_top)
-                new_bottom = min(max_height, new_bottom)
-                if new_bottom - new_top < min_size:
-                    if self._resize_corner in {"nw", "ne"}:
-                        new_top = new_bottom - min_size
-                    else:
-                        new_bottom = new_top + min_size
-                    new_top = max(0.0, new_top)
-                    new_bottom = min(max_height, new_bottom)
-        else:
-            return
-        bbox_display = (new_left, new_top, new_right, new_bottom)
-        self._drag_has_changed = True
-        self._overlay_positions[overlay_id] = bbox_display
-        self._update_overlay_view(view, overlay, bbox_display)
-
-    def _finalize_overlay_drag(self) -> None:
-        overlay_id = self._drag_overlay_id
-        if overlay_id is None:
-            self._reset_overlay_drag_state()
-            return
-        view = self.overlay_views.get(overlay_id)
-        if view is None:
-            self._reset_overlay_drag_state()
-            return
-        coords = self.canvas.coords(view.rect_id)
-        if len(coords) == 4:
-            bbox_display = (coords[0], coords[1], coords[2], coords[3])
-            base_bbox = self._to_base(bbox_display)
-            overlay = self.store.get_overlay(overlay_id)
-            if overlay is not None and overlay.bbox_base != base_bbox:
-                self.store.update_bbox(overlay_id, base_bbox)
-            else:
-                self._overlay_positions[overlay_id] = bbox_display
-        self._reset_overlay_drag_state()
-
-    def _reset_overlay_drag_state(self) -> None:
-        self._drag_overlay_id = None
-        self._drag_initial_bbox = None
-        self._drag_offset = (0.0, 0.0)
-        self._resize_anchor = None
-        self._resize_corner = None
-        self._drag_has_changed = False
-        if self._drag_mode in {"move", "resize"}:
-            self._drag_mode = None
-
-=======
->>>>>>> 5a319b32
     def _on_canvas_button_press(self, event: tk.Event) -> None:
         if self.mode_var.get() == "zoom":
             self._drag_mode = "zoom"
@@ -1006,11 +640,6 @@
         self._drag_start = (x, y)
         self._pending_click_id = None
         self._drag_mode = None
-<<<<<<< HEAD
-        self._marquee_additive = False
-        self._reset_overlay_drag_state()
-=======
->>>>>>> 5a319b32
 
         if self.mode_var.get() == "draw":
             self._drag_mode = "draw"
@@ -1018,136 +647,20 @@
             self._active_temp_rect = self._active_draw_rect
             return
 
-<<<<<<< HEAD
-        additive = self._event_has_ctrl(event) or self._event_has_shift(event)
-        handle_target = self._handle_target_at_event(event)
-        if handle_target is not None:
-            overlay_id, corner = handle_target
-            self._pending_click_id = overlay_id
-            if overlay_id not in self.store.selection:
-                self.store.select_click(overlay_id, additive=False)
-            self._begin_overlay_drag(overlay_id, (x, y), corner=corner)
-            return
-
-        overlay_id = self._find_overlay_at_point(x, y)
-=======
         overlay_id = self._find_overlay_at_point(x, y)
         additive = self._event_has_ctrl(event) or self._event_has_shift(event)
->>>>>>> 5a319b32
         if overlay_id is not None:
             self._pending_click_id = overlay_id
             if not additive:
                 self.store.select_click(overlay_id, additive=False)
-<<<<<<< HEAD
-                self._begin_overlay_drag(overlay_id, (x, y))
             else:
                 self.store.select_click(overlay_id, additive=True)
-            return
-
-        self._drag_mode = "marquee"
-        self._marquee_additive = additive
-        if not additive:
-            self.store.clear_selection()
-        self._marquee_rect = self.canvas.create_rectangle(
-            x, y, x, y, outline="#F2994A", dash=(4, 2)
-        )
-
-    def _on_canvas_drag(self, event: tk.Event) -> None:
-        if self._drag_start is None:
-            return
-        if self._drag_mode == "zoom":
-            return
-
-        x, y = self._canvas_coords(event.x, event.y)
-
-        if self._drag_mode in {"move", "resize"}:
-            self._drag_overlay(x, y)
-            return
-
-        if self._drag_mode == "draw" and self._active_draw_rect is not None:
-            self.canvas.coords(self._active_draw_rect, self._drag_start[0], self._drag_start[1], x, y)
-            return
-
-        if self._drag_mode == "marquee" and self._marquee_rect is not None:
-            self.canvas.coords(self._marquee_rect, self._drag_start[0], self._drag_start[1], x, y)
-            return
-
-    def _on_canvas_release(self, event: tk.Event) -> None:
-        if self._drag_mode == "zoom":
-            self._drag_start = None
-            self._drag_mode = None
-            return
-
-        if self._drag_mode == "draw":
-            self._finalize_draw()
-        elif self._drag_mode in {"move", "resize"}:
-            self._finalize_overlay_drag()
-        elif self._drag_mode == "marquee":
-            self._finalize_marquee()
-        elif self._pending_click_id is None:
-            if not (self._event_has_ctrl(event) or self._event_has_shift(event)):
-                self.store.clear_selection()
-        self._cleanup_temporary_items()
-
-    def _cleanup_temporary_items(self) -> None:
-        active_rect = getattr(self, "_active_draw_rect", None)
-        if active_rect is None:
-            active_rect = getattr(self, "_active_temp_rect", None)
-        if active_rect is not None:
-            try:
-                self.canvas.delete(active_rect)
-            except tk.TclError:
-                pass
-            self._active_draw_rect = None
-            self._active_temp_rect = None
-        if self._marquee_rect is not None:
-            try:
-                self.canvas.delete(self._marquee_rect)
-            except tk.TclError:
-                pass
-            self._marquee_rect = None
-        self._reset_overlay_drag_state()
-        self._drag_start = None
-        self._drag_mode = None
-        self._pending_click_id = None
-        self._marquee_additive = False
-
-    def _finalize_draw(self) -> None:
-        if self._active_draw_rect is None:
-            return
-        coords = self.canvas.coords(self._active_draw_rect)
-        if len(coords) != 4:
-            return
-        left, top, right, bottom = coords
-        bbox = (min(left, right), min(top, bottom), max(left, right), max(top, bottom))
-        if abs(bbox[2] - bbox[0]) < MIN_DRAW_SIZE or abs(bbox[3] - bbox[1]) < MIN_DRAW_SIZE:
-=======
-            else:
-                self.store.select_click(overlay_id, additive=True)
->>>>>>> 5a319b32
             return
         base_bbox = self._to_base(bbox)
         overlay_id = self.store.add_manual(base_bbox)
         self.store.set_status("Added manual overlay")
         self.store.request_focus(overlay_id)
 
-<<<<<<< HEAD
-    def _finalize_marquee(self) -> None:
-        if self._marquee_rect is None or self._drag_start is None:
-            return
-        coords = self.canvas.coords(self._marquee_rect)
-        if len(coords) != 4:
-            return
-        left, top, right, bottom = coords
-        bbox = (min(left, right), min(top, bottom), max(left, right), max(top, bottom))
-        base_bbox = self._to_base(bbox)
-        ids = self.store.ids_intersecting(base_bbox)
-        self.store.select_set(ids, additive=self._marquee_additive)
-        if ids:
-            self.store.set_status(f"Selected {len(ids)} overlays")
-        elif not self._marquee_additive:
-            self.store.set_status(None)
-=======
         if additive:
             self._drag_mode = "marquee"
             self._marquee_additive = True
@@ -1207,7 +720,6 @@
         self._drag_mode = None
         self._pending_click_id = None
         self._marquee_additive = False
->>>>>>> 5a319b32
 
     def _finalize_draw(self) -> None:
         if self._active_draw_rect is None:
@@ -1340,7 +852,6 @@
         entry = event.widget
         overlay_id = getattr(entry, "_overlay_id", None)
         if overlay_id is None:
-<<<<<<< HEAD
             return
         text = entry.get().strip()
         self.store.update_text(int(overlay_id), text)
@@ -1350,17 +861,6 @@
     def _focus_overlay(self, overlay_id: Optional[int]) -> None:
         if overlay_id is None:
             return
-=======
-            return
-        text = entry.get().strip()
-        self.store.update_text(int(overlay_id), text)
-        self._user_modified_transcription = False
-        self._update_combined_transcription()
-
-    def _focus_overlay(self, overlay_id: Optional[int]) -> None:
-        if overlay_id is None:
-            return
->>>>>>> 5a319b32
         view = self.overlay_views.get(overlay_id)
         if view is None:
             return
@@ -1406,7 +906,6 @@
     def _on_delete_selected(self, event: Optional[tk.Event]) -> str:
         self._delete_selected()
         return "break"
-<<<<<<< HEAD
 
     def _on_undo(self, event: Optional[tk.Event]) -> str:
         if self.store.undo():
@@ -1429,30 +928,6 @@
             return "break"
         return ""
 
-=======
-
-    def _on_undo(self, event: Optional[tk.Event]) -> str:
-        if self.store.undo():
-            return "break"
-        return ""
-
-    def _on_overlay_modified(self, _event: Optional[tk.Event]) -> None:
-        if hasattr(self, "store"):
-            for legacy in getattr(self, "overlay_items", []):
-                text = legacy.entry.get().strip()
-                overlay = self.store.get_overlay(legacy.overlay_id)
-                if overlay is None or overlay.text.strip() == text:
-                    continue
-                self.store.update_text(legacy.overlay_id, text)
-        self._user_modified_transcription = False
-        self._update_combined_transcription()
-
-    def _on_redo(self, event: Optional[tk.Event]) -> str:
-        if self.store.redo():
-            return "break"
-        return ""
-
->>>>>>> 5a319b32
     # ------------------------------------------------------------------
     # Transcription synchronisation
     # ------------------------------------------------------------------
@@ -1476,7 +951,6 @@
                 if value:
                     entry.insert(0, value)
             self._user_modified_transcription = False
-<<<<<<< HEAD
             return
 
         overlays = self.store.list_overlays()
@@ -1492,23 +966,6 @@
     def _update_combined_transcription(self) -> None:
         if self._user_modified_transcription:
             return
-=======
-            return
-
-        overlays = self.store.list_overlays()
-        for index, overlay in enumerate(overlays):
-            value = tokens[index] if index < len(tokens) else ""
-            value = value.strip()
-            if overlay.text.strip() == value:
-                continue
-            self.store.update_text(overlay.id, value)
-        self._user_modified_transcription = False
-        self._update_combined_transcription()
-
-    def _update_combined_transcription(self) -> None:
-        if self._user_modified_transcription:
-            return
->>>>>>> 5a319b32
         text = self.store.compose_text()
         self._set_transcription(text)
 
